--- conflicted
+++ resolved
@@ -20,11 +20,7 @@
 
   // format: OFF
   def dummyProject(name: String, dependencies: List[String]): Project =
-<<<<<<< HEAD
-    Project(name, dummyPath, dependencies, dummyInstance, Array(), compileOptions, dummyPath, Nil,
-=======
-    Project(name, dummyPath, dependencies, Some(dummyInstance), Nil, classpathOptions, dummyPath, Nil,
->>>>>>> f535750d
+    Project(name, dummyPath, dependencies, Some(dummyInstance), Nil, compileOptions, dummyPath, Nil,
       Nil, Nil, Nil, Config.TestOptions.empty, JavaEnv.default, dummyPath, dummyPath,
       Config.Platform.default, None, None, None, None)
   // format: ON
